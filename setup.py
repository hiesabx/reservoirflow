--- conflicted
+++ resolved
@@ -1,11 +1,6 @@
 # usage  (fixed): pip install .
 # usage (listen): pip install --editable .
-<<<<<<< HEAD
-# usage (listen): pip install --editable .
-# usage  (fixed ): python setup.py install
-=======
 # usage  (fixed): python setup.py install
->>>>>>> 251e5d46
 # usage (listen): python setup.py develop
 import re
 from pathlib import Path
